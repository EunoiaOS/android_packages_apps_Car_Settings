// Copyright (C) 2019 The Android Open Source Project
//
// Licensed under the Apache License, Version 2.0 (the "License");
// you may not use this file except in compliance with the License.
// You may obtain a copy of the License at
//
//      http://www.apache.org/licenses/LICENSE-2.0
//
// Unless required by applicable law or agreed to in writing, software
// distributed under the License is distributed on an "AS IS" BASIS,
// WITHOUT WARRANTIES OR CONDITIONS OF ANY KIND, either express or implied.
// See the License for the specific language governing permissions and
// limitations under the License.

package {
    default_applicable_licenses: ["Android-Apache-2.0"],
}

android_library {
    name: "CarSettings-core",
    platform_apis: true,
    defaults: [
        "SettingsLibDefaults",
        "SettingsLib-search-defaults",
    ],

    srcs: ["src/**/*.java"],

    static_libs: [
        "androidx.lifecycle_lifecycle-common-java8",
        "androidx.lifecycle_lifecycle-extensions",
        "androidx.preference_preference",
        "androidx-constraintlayout_constraintlayout",
        "androidx.test.core",
        "car-apps-common",
        "car-setup-wizard-lib-utils",
        "WifiTrackerLib",
        "SettingsLib",
        "SettingsLib-search",
        "androidx-constraintlayout_constraintlayout-solver",
        "jsr305",
        "car-ui-lib",
        "car-admin-ui-lib",
        "car-helper-lib",
        "car-qc-lib",
    ],

    libs: [
        "android.car",
    ],

    manifest: "AndroidManifest.xml",
    resource_dirs: ["res"],
}

android_app {
    name: "CarSettings",
    overrides: ["Settings"],
    platform_apis: true,

    static_libs: [
        "CarSettings-core",
    ],

    libs: [
        "android.car",
    ],

    certificate: "platform",

    optimize: {
        proguard_flags_files: ["proguard.flags"],
    },

    privileged: true,

    dex_preopt: {
        enabled: false,
    },

    required: ["allowed_privapp_com.android.car.settings"],

    dxflags: ["--multi-dex"],
}

// Duplicate of CarSettings which includes testing only resources for Robolectric
android_app {
    name: "CarSettingsForTesting",
    platform_apis: true,
    defaults: [
        "SettingsLibDefaults",
        "SettingsLib-search-defaults",
    ],

    srcs: ["src/**/*.java"],

    libs: [
        "android.car",
    ],

    static_libs: [
        "androidx.lifecycle_lifecycle-common-java8",
        "androidx.lifecycle_lifecycle-extensions",
        "androidx.preference_preference",
        "androidx-constraintlayout_constraintlayout",
        "androidx.test.core",
        "car-apps-common",
        "car-setup-wizard-lib-utils",
        "WifiTrackerLib",
        "SettingsLib",
        "SettingsLib-search",
        "androidx-constraintlayout_constraintlayout-solver",
        "jsr305",
        "car-ui-lib-testing-support",
        "car-admin-ui-lib",
        "car-helper-lib",
        "car-qc-lib",
    ],

    // Testing only resources must be applied last so they take precedence.
    resource_dirs: [
        "res",
        "tests/robotests/res",
    ],

    certificate: "platform",

    optimize: {
        enabled: false,
    },

    privileged: true,

    dex_preopt: {
        enabled: false,
    },

    dxflags: ["--multi-dex"],
}

android_library {
    name: "CarSettingsForUnitTesting",
    platform_apis: true,
    defaults: [
        "SettingsLibDefaults",
        "SettingsLib-search-defaults",
    ],

    manifest: "tests/unit/AndroidManifest.xml",

    srcs: ["src/**/*.java"],

    libs: [
        "android.car",
    ],

    static_libs: [
        "androidx.lifecycle_lifecycle-common-java8",
        "androidx.lifecycle_lifecycle-extensions",
        "androidx.preference_preference",
        "androidx-constraintlayout_constraintlayout",
        "car-apps-common",
        "car-setup-wizard-lib-utils",
        "WifiTrackerLib",
        "SettingsLib",
        "SettingsLib-search",
        "androidx-constraintlayout_constraintlayout-solver",
        "jsr305",
        "car-ui-lib-testing-support",
        "car-admin-ui-lib",
        "car-helper-lib",
        "car-qc-lib",
    ],

    // Testing only resources must be applied last so they take precedence.
    resource_dirs: [
        "res",
        "tests/unit/res",
    ],

    optimize: {
        enabled: false,
    },

    dex_preopt: {
        enabled: false,
    },

    dxflags: ["--multi-dex"],

    aaptflags: ["--extra-packages com.android.car.settings"],
<<<<<<< HEAD
}
=======

    product_variables: {
        pdk: {
            enabled: false,
        },
    },
}

filegroup {
    name: "CarSettings_proguard_flags",
    srcs: ["proguard.flags"],
}
>>>>>>> acdf8693
<|MERGE_RESOLUTION|>--- conflicted
+++ resolved
@@ -189,19 +189,9 @@
     dxflags: ["--multi-dex"],
 
     aaptflags: ["--extra-packages com.android.car.settings"],
-<<<<<<< HEAD
-}
-=======
-
-    product_variables: {
-        pdk: {
-            enabled: false,
-        },
-    },
 }
 
 filegroup {
     name: "CarSettings_proguard_flags",
     srcs: ["proguard.flags"],
 }
->>>>>>> acdf8693
