/*
 * Copyright (C) 2019 The Android Open Source Project
 *
 * Licensed under the Apache License, Version 2.0 (the "License");
 * you may not use this file except in compliance with the License.
 * You may obtain a copy of the License at
 *
 *      http://www.apache.org/licenses/LICENSE-2.0
 *
 * Unless required by applicable law or agreed to in writing, software
 * distributed under the License is distributed on an "AS IS" BASIS,
 * WITHOUT WARRANTIES OR CONDITIONS OF ANY KIND, either express or implied.
 * See the License for the specific language governing permissions and
 * limitations under the License.
 */

package com.android.car.settings.setupservice;

import android.app.Service;
import android.app.admin.DevicePolicyManager;
import android.content.Intent;
import android.content.pm.PackageManager;
import android.os.IBinder;
import android.os.UserHandle;

import com.android.car.settings.R;
import com.android.car.settings.common.Logger;
import com.android.car.settings.security.PasswordHelper;
import com.android.car.setupwizardlib.IInitialLockSetupService;
import com.android.car.setupwizardlib.InitialLockSetupConstants;
import com.android.car.setupwizardlib.InitialLockSetupConstants.LockTypes;
import com.android.car.setupwizardlib.InitialLockSetupConstants.SetLockCodes;
import com.android.car.setupwizardlib.InitialLockSetupConstants.ValidateLockFlags;
import com.android.car.setupwizardlib.LockConfig;
import com.android.internal.widget.LockPatternUtils;
import com.android.internal.widget.LockPatternView;
import com.android.internal.widget.LockscreenCredential;

import java.nio.charset.StandardCharsets;
import java.util.List;

/**
 * Service that is used by Setup Wizard (exclusively) to set the initial lock screen.
 *
 * <p>This service provides functionality to get the lock config state, check if a password is
 * valid based on the Settings defined password criteria, and save a lock if there is not one
 * already saved. The interface for these operations is found in the {@link
 * IInitialLockSetupService}.
 */
public class InitialLockSetupService extends Service {

    private static final Logger LOG = new Logger(InitialLockSetupService.class);
    private static final String SET_LOCK_PERMISSION = "com.android.car.settings.SET_INITIAL_LOCK";

    private final InitialLockSetupServiceImpl mIInitialLockSetupService =
            new InitialLockSetupServiceImpl();

    /**
     * Will return an {@link IBinder} for the service unless either the caller does not have the
     * appropriate permissions or a lock has already been set on the device. In this case, the
     * service will return {@code null}.
     */
    @Override
    public IBinder onBind(Intent intent) {
        LOG.v("onBind");
        if (checkCallingOrSelfPermission(SET_LOCK_PERMISSION)
                != PackageManager.PERMISSION_GRANTED) {
            // Check permission as a failsafe.
            return null;
        }
        int userId = UserHandle.myUserId();
        LockPatternUtils lockPatternUtils = new LockPatternUtils(getApplicationContext());
        // Deny binding if there is an existing lock.
        if (lockPatternUtils.getKeyguardStoredPasswordQuality(userId)
                != DevicePolicyManager.PASSWORD_QUALITY_UNSPECIFIED) {
            LOG.v("Rejecting binding, lock exists");
            return null;
        }
        return mIInitialLockSetupService;
    }

<<<<<<< HEAD
    // Translates the byte[] pattern received into the List<LockPatternView.Cell> that is
    // recognized by LockPatternUtils.
    private List<LockPatternView.Cell> toSettingsPattern(byte[] pattern) {
        List<LockPatternView.Cell> outputList = new ArrayList<>();
        for (int i = 0; i < pattern.length; i++) {
            outputList.add(LockPatternView.Cell.of(
                    InitialLockSetupHelper.getPatternCellRowFromByte(pattern[i]),
                    InitialLockSetupHelper.getPatternCellColumnFromByte(pattern[i]),
                            LockPatternUtils.PATTERN_SIZE_DEFAULT));
        }
        return outputList;
    }

=======
>>>>>>> 19cd5b34
    // Implementation of the service binder interface.
    private class InitialLockSetupServiceImpl extends IInitialLockSetupService.Stub {

        @Override
        public int getServiceVersion() {
            return InitialLockSetupConstants.LIBRARY_VERSION;
        }

        @Override
        public LockConfig getLockConfig(@LockTypes int lockType) {
            // All lock types currently are configured the same.
            switch (lockType) {
                case LockTypes.PASSWORD:
                    // fall through
                case LockTypes.PIN:
                    // fall through
                case LockTypes.PATTERN:
                    return new LockConfig(/* enabled= */ true,
                            LockPatternUtils.MIN_LOCK_PATTERN_SIZE);
            }
            return null;
        }

        private LockscreenCredential createLockscreenCredential(
                @LockTypes int lockType, byte[] password) {
            switch (lockType) {
                case LockTypes.PASSWORD:
                    String passwordStr = new String(password, StandardCharsets.UTF_8);
                    return LockscreenCredential.createPassword(passwordStr);
                case LockTypes.PIN:
                    String pinStr = new String(password, StandardCharsets.UTF_8);
                    return LockscreenCredential.createPin(pinStr);
                case LockTypes.PATTERN:
                    List<LockPatternView.Cell> pattern =
                            LockPatternUtils.byteArrayToPattern(password);
                    return LockscreenCredential.createPattern(pattern);
                default:
                    LOG.e("Unrecognized lockscreen credential type: " + lockType);
                    return null;
            }
        }

        @Override
        @ValidateLockFlags
        public int checkValidLock(@LockTypes int lockType, byte[] password) {
            try (LockscreenCredential credential = createLockscreenCredential(lockType, password)) {
                if (credential == null) {
                    return ValidateLockFlags.INVALID_GENERIC;
                }
                PasswordHelper helper = new PasswordHelper(getApplicationContext(), getUserId());
                if (!helper.validateCredential(credential)) {
                    return ValidateLockFlags.INVALID_GENERIC;
                }
                return 0;
            }
        }

        @Override
        @SetLockCodes
        public int setLock(@LockTypes int lockType, byte[] password) {
            int userId = UserHandle.myUserId();
            LockPatternUtils lockPatternUtils = new LockPatternUtils(
                    InitialLockSetupService.this.getApplicationContext());
            int currentPassword = lockPatternUtils.getKeyguardStoredPasswordQuality(userId);
            if (currentPassword != DevicePolicyManager.PASSWORD_QUALITY_UNSPECIFIED) {
                LOG.v("Credential already set, rejecting call to setLock");
                return SetLockCodes.FAIL_LOCK_EXISTS;
            }
<<<<<<< HEAD
            String errorMessage = checkValidLockAndReturnError(lockType, password);
            if (!TextUtils.isEmpty(errorMessage)) {
                LOG.v("Password is not valid, rejecting call to setLock");
                return SetLockCodes.FAIL_LOCK_INVALID;
            }

            boolean success = false;
            try {
                switch (lockType) {
                    case LockTypes.PASSWORD:
                        // Need to remove setup wizard lib byte array encoding and use the
                        // LockPatternUtils encoding.
                        CharSequence passwordStr =
                                InitialLockSetupHelper.byteArrayToCharSequence(password);
                        lockPatternUtils.setLockCredential(
                                LockscreenCredential.createPassword(passwordStr),
                                /* savedPassword= */ LockscreenCredential.createNone(),
                                userId);
                        success = true;
                        break;
                    case LockTypes.PIN:
                        // Need to remove setup wizard lib byte array encoding and use the
                        // LockPatternUtils encoding.
                        CharSequence pinStr =
                                InitialLockSetupHelper.byteArrayToCharSequence(password);
                        lockPatternUtils.setLockCredential(
                                LockscreenCredential.createPin(pinStr),
                                /* savedPassword= */ LockscreenCredential.createNone(),
                                userId);
                        success = true;
                        break;
                    case LockTypes.PATTERN:
                        // Need to remove the setup wizard lib pattern encoding and use the
                        // LockPatternUtils pattern format.
                        List<LockPatternView.Cell> pattern = toSettingsPattern(password);
                        lockPatternUtils.setLockCredential(
                                LockscreenCredential.createPattern(pattern,
                                        LockPatternUtils.PATTERN_SIZE_DEFAULT),
                                /* savedPassword= */ LockscreenCredential.createNone(),
                                userId);
                        pattern.clear();
                        success = true;
                        break;
                    default:
                        LOG.e("Unknown lock type, returning a failure");
=======
            try (LockscreenCredential credential = createLockscreenCredential(lockType, password)) {
                if (credential == null) {
                    return SetLockCodes.FAIL_LOCK_INVALID;
                }
                PasswordHelper helper = new PasswordHelper(getApplicationContext(), userId);
                if (!helper.validateCredential(credential)) {
                    LOG.v("Credential is not valid, rejecting call to setLock");
                    return SetLockCodes.FAIL_LOCK_INVALID;
                }
                if (!lockPatternUtils.setLockCredential(credential,
                            /* savedCredential= */ LockscreenCredential.createNone(), userId)) {
                    return SetLockCodes.FAIL_LOCK_GENERIC;
>>>>>>> 19cd5b34
                }
                return SetLockCodes.SUCCESS;
            } catch (Exception e) {
                LOG.e("Save lock exception", e);
                return SetLockCodes.FAIL_LOCK_GENERIC;
            }
        }

        @Override
        public String checkValidLockAndReturnError(@LockTypes int lockType,
                byte[] credentialBytes) {
            try (LockscreenCredential credential =
                    createLockscreenCredential(lockType, credentialBytes)) {
                if (credential == null) {
                    return getApplicationContext().getString(R.string.locktype_unavailable);
                }
                PasswordHelper helper = new PasswordHelper(getApplicationContext(), getUserId());
                helper.validateCredential(credential);
                return helper.getCredentialValidationErrorMessages();
            }
        }
    }
}<|MERGE_RESOLUTION|>--- conflicted
+++ resolved
@@ -79,22 +79,6 @@
         return mIInitialLockSetupService;
     }
 
-<<<<<<< HEAD
-    // Translates the byte[] pattern received into the List<LockPatternView.Cell> that is
-    // recognized by LockPatternUtils.
-    private List<LockPatternView.Cell> toSettingsPattern(byte[] pattern) {
-        List<LockPatternView.Cell> outputList = new ArrayList<>();
-        for (int i = 0; i < pattern.length; i++) {
-            outputList.add(LockPatternView.Cell.of(
-                    InitialLockSetupHelper.getPatternCellRowFromByte(pattern[i]),
-                    InitialLockSetupHelper.getPatternCellColumnFromByte(pattern[i]),
-                            LockPatternUtils.PATTERN_SIZE_DEFAULT));
-        }
-        return outputList;
-    }
-
-=======
->>>>>>> 19cd5b34
     // Implementation of the service binder interface.
     private class InitialLockSetupServiceImpl extends IInitialLockSetupService.Stub {
 
@@ -130,7 +114,8 @@
                 case LockTypes.PATTERN:
                     List<LockPatternView.Cell> pattern =
                             LockPatternUtils.byteArrayToPattern(password);
-                    return LockscreenCredential.createPattern(pattern);
+                    return LockscreenCredential.createPattern(pattern,
+                            LockPatternUtils.PATTERN_SIZE_DEFAULT);
                 default:
                     LOG.e("Unrecognized lockscreen credential type: " + lockType);
                     return null;
@@ -163,53 +148,6 @@
                 LOG.v("Credential already set, rejecting call to setLock");
                 return SetLockCodes.FAIL_LOCK_EXISTS;
             }
-<<<<<<< HEAD
-            String errorMessage = checkValidLockAndReturnError(lockType, password);
-            if (!TextUtils.isEmpty(errorMessage)) {
-                LOG.v("Password is not valid, rejecting call to setLock");
-                return SetLockCodes.FAIL_LOCK_INVALID;
-            }
-
-            boolean success = false;
-            try {
-                switch (lockType) {
-                    case LockTypes.PASSWORD:
-                        // Need to remove setup wizard lib byte array encoding and use the
-                        // LockPatternUtils encoding.
-                        CharSequence passwordStr =
-                                InitialLockSetupHelper.byteArrayToCharSequence(password);
-                        lockPatternUtils.setLockCredential(
-                                LockscreenCredential.createPassword(passwordStr),
-                                /* savedPassword= */ LockscreenCredential.createNone(),
-                                userId);
-                        success = true;
-                        break;
-                    case LockTypes.PIN:
-                        // Need to remove setup wizard lib byte array encoding and use the
-                        // LockPatternUtils encoding.
-                        CharSequence pinStr =
-                                InitialLockSetupHelper.byteArrayToCharSequence(password);
-                        lockPatternUtils.setLockCredential(
-                                LockscreenCredential.createPin(pinStr),
-                                /* savedPassword= */ LockscreenCredential.createNone(),
-                                userId);
-                        success = true;
-                        break;
-                    case LockTypes.PATTERN:
-                        // Need to remove the setup wizard lib pattern encoding and use the
-                        // LockPatternUtils pattern format.
-                        List<LockPatternView.Cell> pattern = toSettingsPattern(password);
-                        lockPatternUtils.setLockCredential(
-                                LockscreenCredential.createPattern(pattern,
-                                        LockPatternUtils.PATTERN_SIZE_DEFAULT),
-                                /* savedPassword= */ LockscreenCredential.createNone(),
-                                userId);
-                        pattern.clear();
-                        success = true;
-                        break;
-                    default:
-                        LOG.e("Unknown lock type, returning a failure");
-=======
             try (LockscreenCredential credential = createLockscreenCredential(lockType, password)) {
                 if (credential == null) {
                     return SetLockCodes.FAIL_LOCK_INVALID;
@@ -222,7 +160,6 @@
                 if (!lockPatternUtils.setLockCredential(credential,
                             /* savedCredential= */ LockscreenCredential.createNone(), userId)) {
                     return SetLockCodes.FAIL_LOCK_GENERIC;
->>>>>>> 19cd5b34
                 }
                 return SetLockCodes.SUCCESS;
             } catch (Exception e) {
