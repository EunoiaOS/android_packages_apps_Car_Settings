--- conflicted
+++ resolved
@@ -105,25 +105,17 @@
             </intent-filter>
 
             <intent-filter android:priority="100">
-<<<<<<< HEAD
+                <action android:name="android.settings.WIFI_IP_SETTINGS" />
+                <category android:name="android.intent.category.DEFAULT" />
+            </intent-filter>
+
+            <intent-filter android:priority="100">
                 <action android:name="android.settings.DATA_USAGE_SETTINGS" />
                 <action android:name="android.settings.MOBILE_DATA_USAGE" />
-=======
-                <action android:name="android.settings.WIFI_IP_SETTINGS" />
->>>>>>> a224ae40
-                <category android:name="android.intent.category.DEFAULT" />
-            </intent-filter>
-
-            <intent-filter android:priority="100">
-<<<<<<< HEAD
-=======
-                <action android:name="android.settings.DATA_USAGE_SETTINGS" />
-                <action android:name="android.settings.MOBILE_DATA_USAGE" />
-                <category android:name="android.intent.category.DEFAULT" />
-            </intent-filter>
-
-            <intent-filter android:priority="100">
->>>>>>> a224ae40
+                <category android:name="android.intent.category.DEFAULT" />
+            </intent-filter>
+
+            <intent-filter android:priority="100">
                 <action android:name="android.settings.DATA_ROAMING_SETTINGS" />
                 <action android:name="android.settings.NETWORK_OPERATOR_SETTINGS" />
                 <category android:name="android.intent.category.DEFAULT" />
@@ -153,10 +145,7 @@
 
             <intent-filter android:priority="100">
                 <action android:name="android.settings.APPLICATION_DETAILS_SETTINGS" />
-<<<<<<< HEAD
-=======
                 <action android:name="android.settings.NOTIFICATION_SETTINGS" />
->>>>>>> a224ae40
                 <action android:name="android.settings.CHANNEL_NOTIFICATION_SETTINGS" />
                 <action android:name="android.settings.APP_NOTIFICATION_SETTINGS" />
                 <data android:scheme="package" />
@@ -164,20 +153,12 @@
             </intent-filter>
 
             <intent-filter android:priority="100">
-<<<<<<< HEAD
                 <action android:name="android.settings.VOICE_INPUT_SETTINGS" />
-=======
-                <action android:name="android.settings.MANAGE_DEFAULT_APPS_SETTINGS" />
->>>>>>> a224ae40
-                <category android:name="android.intent.category.DEFAULT" />
-            </intent-filter>
-
-            <intent-filter android:priority="100">
-<<<<<<< HEAD
+                <category android:name="android.intent.category.DEFAULT" />
+            </intent-filter>
+
+            <intent-filter android:priority="100">
                 <action android:name="android.settings.MANAGE_DOMAIN_URLS" />
-=======
-                <action android:name="android.settings.VOICE_INPUT_SETTINGS" />
->>>>>>> a224ae40
                 <category android:name="android.intent.category.DEFAULT" />
             </intent-filter>
 
@@ -226,15 +207,6 @@
             <intent-filter android:priority="100">
                 <action android:name="android.settings.INPUT_METHOD_SETTINGS" />
                 <category android:name="android.intent.category.DEFAULT"/>
-<<<<<<< HEAD
-=======
-            </intent-filter>
-
-            <intent-filter android:priority="100">
-                <action android:name="android.settings.DEVICE_INFO_SETTINGS" />
-                <action android:name="android.settings.DEVICE_NAME" />
-                <category android:name="android.intent.category.DEFAULT" />
->>>>>>> a224ae40
             </intent-filter>
 
             <intent-filter android:priority="100">
